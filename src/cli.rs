use clap::{Parser, Subcommand};
use std::sync::{Arc, RwLock};

/// Helper function to find a key file in secure locations
fn find_key_file(key_id: &str) -> Option<String> {
    crate::key_manager::find_key_file(key_id).map(|path| path.to_string_lossy().to_string())
}

/// Top-level CLI interface for Sigil
#[derive(Parser)]
#[command(
    name = "sigil",
    version = "0.1.0",
    author = "LOA::Root",
    about = "Sigil Modular AI Runtime CLI"
)]
pub struct Cli {
    #[command(subcommand)]
    pub command: Commands,
}

#[derive(Subcommand)]
pub enum Commands {
    /// Run the Sigil Canon session (load + validate + score + audit)
    Run,

    /// Seal a single Canon entry
    Seal {
        #[arg(short, long)]
        input: String,
        #[arg(short, long)]
        output: String,
    },

    /// Validate Canon entries (structural only)
    Validate {
        #[arg(short, long)]
        file: String,
    },

    /// Train IRL models
    IrlTrain {
        #[arg(short, long)]
        audit_log: Option<String>,
    },

    /// Diff a Canon node by ID
    Diff {
        #[arg(short, long)]
        id: String,
    },

    /// Revert a Canon node by ID to a previous hash
    Revert {
        #[arg(short, long)]
        id: String,
        #[arg(short, long)]
        to_hash: String,
    },

    /// Display current LOA identity
    Whoami,

    /// Serve the HTTP API (trust routes, health, versioned endpoints)
    Serve {
        /// Host/IP to bind
        #[arg(long, default_value = "0.0.0.0")]
        host: String,
        /// Port to bind
        #[arg(long, default_value_t = 8080)]
        port: u16,
    },

    /// Generate a new cryptographic key pair
    GenerateKey {
        #[arg(short, long)]
        key_id: String,
        #[arg(long, default_value = "license")]
        key_type: String,
        #[arg(short, long)]
        output: Option<String>,
    },

    /// Sign data with a key
    Sign {
        #[arg(short, long)]
        key_id: String,
        #[arg(long)]
        data: String,
        #[arg(short, long)]
        output: Option<String>,
    },

    /// Verify a signature
    Verify {
        #[arg(short, long)]
        key_id: String,
        #[arg(long)]
        data: String,
        #[arg(long)]
        signature: String,
    },
}

pub fn dispatch(cli: Cli) {
    match cli.command {
        Commands::Run => {
            crate::sigil_session::start_sigil_session();
        }
        Commands::Seal { input, output } => {
            // For now, just print the input and output paths
            println!("Sealing entry from {input} to {output}");
            println!("Seal functionality not yet implemented");
        }
        Commands::Validate { file } => {
            match crate::canon_loader::load_canon_entries(&file) {
                Ok(entries) => {
                    for (i, entry) in entries.iter().enumerate() {
                        // Convert CanonNode to serde_json::Value for validation
                        let entry_json =
                            serde_json::to_value(entry).unwrap_or_else(|_| serde_json::json!({}));
                        match crate::canon_validator::validate_entry(&entry_json) {
                            Ok(_) => println!("Entry [{i}] valid."),
                            Err(e) => eprintln!("Entry [{i}] failed: {e}"),
                        }
                    }
                }
                Err(e) => eprintln!("Failed to load file: {e}"),
            }
        }
        Commands::IrlTrain { audit_log } => {
            crate::sigilirl::run_training_cli(audit_log);
        }
        Commands::Diff { id } => match crate::canon_diff_chain::diff_by_id(&id) {
            Ok(diff) => println!("{diff:?}"),
            Err(e) => eprintln!("Diff failed: {e}"),
        },
        Commands::Revert { id, to_hash } => match crate::canon_store::revert_node(&id, &to_hash) {
            Ok(_) => println!("Reverted {id} to {to_hash}"),
            Err(e) => eprintln!("Revert failed: {e}"),
        },
        Commands::Whoami => match crate::license_validator::load_current_loa() {
            Ok(loa) => println!("You are operating as {loa:?}"),
            Err(e) => eprintln!("LOA detection failed: {e}"),
        },
        Commands::Serve { host, port } => {
            // Build a runtime core using env/TOML-backed config
            let addr = format!("{host}:{port}");

<<<<<<< HEAD
            let build_runtime =
                || -> Result<Arc<RwLock<crate::sigil_runtime_core::SigilRuntimeCore>>, String> {
                    use crate::canon_store_sled::CanonStoreSled;
                    use crate::config_loader::load_config;
                    use crate::irl_modes::{EnforcementMode, IRLConfig as RuntimeIRLConfig};
                    use crate::loa::LOA;
                    use crate::sigil_runtime_core::SigilRuntimeCore;
                    use std::sync::Mutex;

                    // Load app config (mmf.toml and MMF_* env)
                    let app_cfg = load_config();

                    // Map loader IRL config → runtime IRL config
                    let enforcement_mode =
                        match app_cfg.irl.enforcement_mode.to_lowercase().as_str() {
                            "active" => EnforcementMode::Active,
                            "strict" => EnforcementMode::Strict,
                            _ => EnforcementMode::Active,
                        };

                    let runtime_cfg = RuntimeIRLConfig {
                        active_model: app_cfg.irl.active_model.clone(),
                        threshold: app_cfg.irl.threshold,
                        enforcement_mode,
                        telemetry_enabled: app_cfg.irl.telemetry_enabled,
                        explanation_enabled: app_cfg.irl.explanation_enabled,
                    };

                    let store = CanonStoreSled::new("data/canon_store")
                        .map_err(|e| format!("Failed to create canon store: {e}"))?;
                    let canon_store = Arc::new(Mutex::new(store));

                    let mut runtime =
                        SigilRuntimeCore::new(LOA::Observer, canon_store, runtime_cfg)
                            .map_err(|e| format!("Failed to initialize runtime: {e}"))?;

                    // Respect telemetry/explainer flags
                    if app_cfg.irl.telemetry_enabled {
                        runtime.enable_telemetry();
                    }
                    if app_cfg.irl.explanation_enabled {
                        runtime.enable_explanation();
                    }
                    // Telemetry and explanation enabling is now handled by the runtime constructor.
=======
            let build_runtime = || -> Result<Arc<RwLock<crate::sigil_runtime_core::SigilRuntimeCore>>, String> {
                use crate::canon_store_sled::CanonStoreSled;
                use crate::config_loader::load_config;
                use crate::irl_modes::{EnforcementMode, IRLConfig as RuntimeIRLConfig};
                use crate::loa::LOA;
                use crate::sigil_runtime_core::SigilRuntimeCore;
                use std::sync::Mutex;

                // Load app config (mmf.toml and MMF_* env)
                let app_cfg = load_config();

                // Map loader IRL config → runtime IRL config
                let enforcement_mode = match app_cfg.irl.enforcement_mode.to_lowercase().as_str() {
                    "active" => EnforcementMode::Active,
                    "strict" => EnforcementMode::Strict,
                    _ => EnforcementMode::Active,
                };

                let runtime_cfg = RuntimeIRLConfig {
                    active_model: app_cfg.irl.active_model.clone(),
                    threshold: app_cfg.irl.threshold,
                    enforcement_mode,
                    telemetry_enabled: app_cfg.irl.telemetry_enabled,
                    explanation_enabled: app_cfg.irl.explanation_enabled,
                };

                let store = CanonStoreSled::new("data/canon_store")
                    .map_err(|e| format!("Failed to create canon store: {e}"))?;
                let canon_store = Arc::new(Mutex::new(store));

                let mut runtime = SigilRuntimeCore::new(LOA::Observer, canon_store, runtime_cfg)
                    .map_err(|e| format!("Failed to initialize runtime: {e}"))?;

                // Respect telemetry/explainer flags
                if app_cfg.irl.telemetry_enabled {
                    runtime.enable_telemetry();
                }
                if app_cfg.irl.explanation_enabled {
                    runtime.enable_explanation();
                }
                // Telemetry and explanation enabling is now handled by the runtime constructor.
>>>>>>> 572a301a

                    Ok(Arc::new(RwLock::new(runtime)))
                };

            let runtime = match build_runtime() {
                Ok(rt) => rt,
                Err(e) => {
                    eprintln!("Failed to initialize server runtime: {e}");
                    return;
                }
            };

            let app = crate::sigilweb::build_trust_router(runtime);

            let rt = match tokio::runtime::Builder::new_multi_thread()
                .enable_all()
                .build()
            {
                Ok(rt) => rt,
                Err(e) => {
                    eprintln!("Failed to build Tokio runtime: {e}");
                    return;
                }
            };

            rt.block_on(async move {
                let socket_addr: std::net::SocketAddr = match addr.parse() {
                    Ok(a) => a,
                    Err(e) => {
                        eprintln!("Invalid bind address {addr}: {e}");
                        return;
                    }
                };
                match tokio::net::TcpListener::bind(socket_addr).await {
                    Ok(listener) => {
                        println!("HTTP server listening on http://{addr}");
                        if let Err(e) = axum::serve(listener, app).await {
                            eprintln!("Server error: {e}");
                        }
                    }
                    Err(e) => eprintln!("Failed to bind {addr}: {e}"),
                }
            });
        }
        Commands::GenerateKey {
            key_id,
            key_type,
            output,
        } => {
            use crate::key_manager::{KeyManager, KeyType};

            let key_type_enum = match key_type.as_str() {
                "license" => KeyType::LicenseSigning,
                "canon" => KeyType::CanonSealing,
                "witness" => KeyType::WitnessSigning,
                _ => {
                    eprintln!(
                        "Invalid key type: {key_type}. Must be 'license', 'canon', or 'witness'",
                    );
                    return;
                }
            };

            let mut manager = KeyManager::new();
            match manager.generate_key(&key_id, key_type_enum) {
                Ok(key_pair) => {
                    println!("✅ Generated key pair: {key_id}");
                    println!("Public key: {}", key_pair.public_key);

                    if let Some(output_path) = output {
                        match key_pair.save_to_file(&output_path) {
                            Ok(_) => println!("💾 Key pair saved to: {output_path}"),
                            Err(e) => eprintln!("❌ Failed to save key pair: {e}"),
                        }
                    } else {
                        // Save to secure directory by default
                        match crate::key_manager::get_default_key_path(&key_id) {
                            Ok(default_path) => {
                                match key_pair.save_to_file(&default_path.to_string_lossy()) {
                                    Ok(_) => println!(
                                        "💾 Key pair saved to secure location: {}",
                                        default_path.display()
                                    ),
                                    Err(e) => {
                                        eprintln!("❌ Failed to save key pair: {e}");
                                        println!("🔑 Private key: {}", key_pair.private_key);
                                    }
                                }
                            }
                            Err(e) => {
                                eprintln!("❌ Failed to create secure key directory: {e}");
                                println!("🔑 Private key: {}", key_pair.private_key);
                            }
                        }
                    }
                }
                Err(e) => eprintln!("❌ Failed to generate key pair: {e}"),
            }
        }
        Commands::Sign {
            key_id,
            data,
            output,
        } => {
            // Find the key file in secure locations
            let key_path = match find_key_file(&key_id) {
                Some(path) => path,
                None => {
                    eprintln!("❌ Key file not found: {key_id}.json");
                    eprintln!("   Searched in: current directory and secure key directory");
                    return;
                }
            };

            match crate::key_manager::SigilKeyPair::load_from_file(&key_path) {
                Ok(key_pair) => match key_pair.sign(data.as_bytes()) {
                    Ok(signature) => {
                        println!("✅ Data signed successfully");
                        println!("Signature: {signature}");

                        if let Some(output_path) = output {
                            match std::fs::write(&output_path, signature) {
                                Ok(_) => println!("💾 Signature saved to: {output_path}"),
                                Err(e) => eprintln!("❌ Failed to save signature: {e}"),
                            }
                        }
                    }
                    Err(e) => eprintln!("❌ Failed to sign data: {e}"),
                },
                Err(e) => eprintln!("❌ Failed to load key pair: {e}"),
            }
        }
        Commands::Verify {
            key_id,
            data,
            signature,
        } => {
            // Find the key file in secure locations
            let key_path = match find_key_file(&key_id) {
                Some(path) => path,
                None => {
                    eprintln!("❌ Key file not found: {key_id}.json");
                    eprintln!("   Searched in: current directory and secure key directory");
                    return;
                }
            };

            match crate::key_manager::SigilKeyPair::load_from_file(&key_path) {
                Ok(key_pair) => match key_pair.verify(data.as_bytes(), &signature) {
                    Ok(is_valid) => {
                        if is_valid {
                            println!("✅ Signature verified successfully!");
                        } else {
                            println!("❌ Signature verification failed!");
                        }
                    }
                    Err(e) => eprintln!("❌ Failed to verify signature: {e}"),
                },
                Err(e) => eprintln!("❌ Failed to load key pair: {e}"),
            }
        }
    }
}<|MERGE_RESOLUTION|>--- conflicted
+++ resolved
@@ -147,7 +147,6 @@
             // Build a runtime core using env/TOML-backed config
             let addr = format!("{host}:{port}");
 
-<<<<<<< HEAD
             let build_runtime =
                 || -> Result<Arc<RwLock<crate::sigil_runtime_core::SigilRuntimeCore>>, String> {
                     use crate::canon_store_sled::CanonStoreSled;
@@ -192,49 +191,6 @@
                         runtime.enable_explanation();
                     }
                     // Telemetry and explanation enabling is now handled by the runtime constructor.
-=======
-            let build_runtime = || -> Result<Arc<RwLock<crate::sigil_runtime_core::SigilRuntimeCore>>, String> {
-                use crate::canon_store_sled::CanonStoreSled;
-                use crate::config_loader::load_config;
-                use crate::irl_modes::{EnforcementMode, IRLConfig as RuntimeIRLConfig};
-                use crate::loa::LOA;
-                use crate::sigil_runtime_core::SigilRuntimeCore;
-                use std::sync::Mutex;
-
-                // Load app config (mmf.toml and MMF_* env)
-                let app_cfg = load_config();
-
-                // Map loader IRL config → runtime IRL config
-                let enforcement_mode = match app_cfg.irl.enforcement_mode.to_lowercase().as_str() {
-                    "active" => EnforcementMode::Active,
-                    "strict" => EnforcementMode::Strict,
-                    _ => EnforcementMode::Active,
-                };
-
-                let runtime_cfg = RuntimeIRLConfig {
-                    active_model: app_cfg.irl.active_model.clone(),
-                    threshold: app_cfg.irl.threshold,
-                    enforcement_mode,
-                    telemetry_enabled: app_cfg.irl.telemetry_enabled,
-                    explanation_enabled: app_cfg.irl.explanation_enabled,
-                };
-
-                let store = CanonStoreSled::new("data/canon_store")
-                    .map_err(|e| format!("Failed to create canon store: {e}"))?;
-                let canon_store = Arc::new(Mutex::new(store));
-
-                let mut runtime = SigilRuntimeCore::new(LOA::Observer, canon_store, runtime_cfg)
-                    .map_err(|e| format!("Failed to initialize runtime: {e}"))?;
-
-                // Respect telemetry/explainer flags
-                if app_cfg.irl.telemetry_enabled {
-                    runtime.enable_telemetry();
-                }
-                if app_cfg.irl.explanation_enabled {
-                    runtime.enable_explanation();
-                }
-                // Telemetry and explanation enabling is now handled by the runtime constructor.
->>>>>>> 572a301a
 
                     Ok(Arc::new(RwLock::new(runtime)))
                 };
@@ -374,7 +330,7 @@
         } => {
             // Find the key file in secure locations
             let key_path = match find_key_file(&key_id) {
-                Some(path) => path,
+                Some path) => path,
                 None => {
                     eprintln!("❌ Key file not found: {key_id}.json");
                     eprintln!("   Searched in: current directory and secure key directory");
