--- conflicted
+++ resolved
@@ -156,20 +156,13 @@
                 use std::sync::Mutex;
 
                 // Load app config (mmf.toml and MMF_* env)
-                let app_cfg = load_config().map_err(|e| format!("Failed to load config: {e}"))?;
+                let app_cfg = load_config();
 
                 // Map loader IRL config → runtime IRL config
                 let enforcement_mode = match app_cfg.irl.enforcement_mode.to_lowercase().as_str() {
                     "active" => EnforcementMode::Active,
                     "strict" => EnforcementMode::Strict,
-<<<<<<< HEAD
-                    "shadow" | "passive" => EnforcementMode::Passive,
-                    other => {
-                        return Err(format!("Unknown enforcement mode: {other}"));
-                    }
-=======
                     _ => EnforcementMode::Active,
->>>>>>> 10bc15c5
                 };
 
                 let runtime_cfg = RuntimeIRLConfig {
