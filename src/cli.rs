--- conflicted
+++ resolved
@@ -162,28 +162,7 @@
                 let enforcement_mode = match app_cfg.irl.enforcement_mode.to_lowercase().as_str() {
                     "active" => EnforcementMode::Active,
                     "strict" => EnforcementMode::Strict,
-<<<<<<< HEAD
-                    _ => EnforcementMode::Passive,
-                fn parse_enforcement_mode(s: &str) -> EnforcementMode {
-                    if s.eq_ignore_ascii_case("active") {
-                        EnforcementMode::Active
-                    } else if s.eq_ignore_ascii_case("strict") {
-                        EnforcementMode::Strict
-                    } else {
-                        EnforcementMode::Passive
-                    }
-                }
-                let enforcement_mode = parse_enforcement_mode(&app_cfg.irl.enforcement_mode);
-=======
-                    other => {
-                        eprintln!(
-                            "Warning: Unrecognized enforcement mode '{}'. Defaulting to 'Passive'.",
-                            other
-                        );
-                        EnforcementMode::Passive
-                    }
-                };
->>>>>>> 848e6125
+
                 let runtime_cfg = RuntimeIRLConfig {
                     active_model: app_cfg.irl.active_model.clone(),
                     threshold: app_cfg.irl.threshold,
@@ -205,11 +184,7 @@
                 }
                 if app_cfg.irl.explanation_enabled {
                     runtime.enable_explanation();
-<<<<<<< HEAD
-                // Telemetry and explanation enabling is now handled by the runtime constructor.
-=======
-                // Telemetry and explanation flags are now set only via RuntimeIRLConfig
->>>>>>> 848e6125
+           // Telemetry and explanation enabling is now handled by the runtime constructor.
 
                 Ok(Arc::new(RwLock::new(runtime)))
             };
